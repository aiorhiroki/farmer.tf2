--- conflicted
+++ resolved
@@ -189,7 +189,6 @@
     else:
         return asymmetric_ftl + asymmetric_fl
 
-<<<<<<< HEAD
 def _tn(gt, pr):
     pr = tf.clip_by_value(pr, SMOOTH, 1 - SMOOTH)
     reduce_axes = [0, 1, 2]
@@ -223,7 +222,7 @@
     mcc = _mcc(gt, pr)
     loss = K.pow((1.0 - mcc) * class_weights, gamma)
     return tf.reduce_mean(loss)
-=======
+
 def active_contour_loss(gt, pr, w_region=1.0, w_region_in=1.0, w_region_out=1.0):
     """
     length term
@@ -246,5 +245,4 @@
     region = w_region_in * region_in + w_region_out * region_out
     loss = length + w_region * region
 
-    return loss
->>>>>>> 32e1c968
+    return loss
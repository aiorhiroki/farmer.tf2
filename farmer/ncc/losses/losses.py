import tensorflow as tf
import segmentation_models
from segmentation_models.base import Loss
from segmentation_models.losses import CategoricalCELoss
from ..losses import functional as F

segmentation_models.set_framework('tf.keras')

class CompoundLoss(Loss):
    def __init__(self, l1, l2, w_l1=1., w_l2=1.):
        name = '{}_plus_{}'.format(l1.__name__, l2.__name__)
        super().__init__(name=name)
        self.l1 = l1
        self.l2 = l2
        self.w_l1 = tf.Variable(w_l1, dtype=tf.float32)
        self.w_l2 = tf.Variable(w_l2, dtype=tf.float32)

    def __call__(self, gt, pr):
        return self.w_l1 * self.l1(gt, pr) + self.w_l2 * self.l2(gt, pr)

class DiceLoss(Loss):
    def __init__(self, beta=1, class_weights=None, flooding_level=0.):
        super().__init__(name='dice_loss')
        self.beta = tf.Variable(beta, dtype=tf.float32)
        if class_weights is not None:
            self.class_weights = tf.Variable(class_weights, dtype=tf.float32) 
        else:
            self.class_weights = tf.Variable(1, dtype=tf.float32)
        self.flooding_level = tf.Variable(flooding_level, dtype=tf.float32)

    def __call__(self, gt, pr):
        return F.flooding(F.dice_loss(
            gt=gt,
            pr=pr,
            beta=self.beta,
            class_weights=self.class_weights
        ), self.flooding_level)


class JaccardLoss(Loss):
    def __init__(self, class_weights=None, flooding_level=0.):
        super().__init__(name='jaccard_loss')
        if class_weights is not None:
            self.class_weights = tf.Variable(class_weights, dtype=tf.float32) 
        else:
            self.class_weights = tf.Variable(1, dtype=tf.float32)
        self.flooding_level = tf.Variable(flooding_level, dtype=tf.float32)

    def __call__(self, gt, pr):
        return F.flooding(F.jaccard_loss(
            gt=gt,
            pr=pr,
            class_weights=self.class_weights
        ), self.flooding_level)


class TverskyLoss(Loss):
    def __init__(self, alpha=0.45, beta=0.55, class_weights=None, flooding_level=0.):
        super().__init__(name='tversky_loss')
        self.alpha = tf.Variable(alpha, dtype=tf.float32)
        self.beta = tf.Variable(beta, dtype=tf.float32)
        if class_weights is not None:
            self.class_weights = tf.Variable(class_weights, dtype=tf.float32) 
        else:
            self.class_weights = tf.Variable(1, dtype=tf.float32)
        self.flooding_level = tf.Variable(flooding_level, dtype=tf.float32)

    def __call__(self, gt, pr):
        return F.flooding(F.tversky_loss(
            gt=gt,
            pr=pr,
            alpha=self.alpha,
            beta=self.beta,
            class_weights=self.class_weights
        ), self.flooding_level)


class FocalTverskyLoss(Loss):
    def __init__(self, alpha=0.45, beta=0.55, gamma=2.5, class_weights=None, flooding_level=0.):
        super().__init__(name='focal_tversky_loss')
        self.alpha = tf.Variable(alpha, dtype=tf.float32)
        self.beta = tf.Variable(beta, dtype=tf.float32)
        self.gamma = tf.Variable(gamma, dtype=tf.float32)
        if class_weights is not None:
            self.class_weights = tf.Variable(class_weights, dtype=tf.float32) 
        else:
            self.class_weights = tf.Variable(1, dtype=tf.float32)
        self.flooding_level = tf.Variable(flooding_level, dtype=tf.float32)

    def __call__(self, gt, pr):
        return F.flooding(F.focal_tversky_loss(
            gt=gt,
            pr=pr,
            alpha=self.alpha,
            beta=self.beta,
            gamma=self.gamma,
            class_weights=self.class_weights
        ), self.flooding_level)


class CategoricalFocalLoss(Loss):
    def __init__(self, alpha=0.25, gamma=2., class_weights=None, flooding_level=0.):
        super().__init__(name='categorical_focal_loss')
        self.alpha = tf.Variable(alpha, dtype=tf.float32)
        self.gamma = tf.Variable(gamma, dtype=tf.float32)
        if class_weights is not None:
            self.class_weights = tf.Variable(class_weights, dtype=tf.float32) 
        else:
            self.class_weights = tf.Variable(1, dtype=tf.float32)
        self.flooding_level = tf.Variable(flooding_level, dtype=tf.float32)

    def __call__(self, gt, pr):
        return F.flooding(F.categorical_focal_loss(
            gt,
            pr,
            alpha=self.alpha,
            gamma=self.gamma,
            class_weights=self.class_weights
        ), self.flooding_level)


class LogCoshDiceLoss(Loss):
    def __init__(self, beta=1, class_weights=None, flooding_level=0.):
        super().__init__(name='log_cosh_dice_loss')
        self.beta = tf.Variable(beta, dtype=tf.float32)
        if class_weights is not None:
            self.class_weights = tf.Variable(class_weights, dtype=tf.float32) 
        else:
            self.class_weights = tf.Variable(1, dtype=tf.float32)
        self.flooding_level = tf.Variable(flooding_level, dtype=tf.float32)

    def __call__(self, gt, pr):
        return F.flooding(F.log_cosh_dice_loss(
            gt=gt,
            pr=pr,
            beta=self.beta,
            class_weights=self.class_weights
        ), self.flooding_level)


class LogCoshTverskyLoss(Loss):
    def __init__(self, alpha=0.3, beta=0.7, class_weights=None, flooding_level=0.):
        super().__init__(name='log_cosh_tversky_loss')
        self.alpha = tf.Variable(alpha, dtype=tf.float32)
        self.beta = tf.Variable(beta, dtype=tf.float32)
        if class_weights is not None:
            self.class_weights = tf.Variable(class_weights, dtype=tf.float32) 
        else:
            self.class_weights = tf.Variable(1, dtype=tf.float32)
        self.flooding_level = tf.Variable(flooding_level, dtype=tf.float32)

    def __call__(self, gt, pr):
        return F.flooding(F.log_cosh_tversky_loss(
            gt=gt,
            pr=pr,
            alpha=self.alpha,
            beta=self.beta,
            class_weights=self.class_weights
        ), self.flooding_level)


class LogCoshFocalTverskyLoss(Loss):
    def __init__(self, alpha=0.3, beta=0.7, gamma=1.3, class_weights=None, flooding_level=0.):
        super().__init__(name='log_cosh_focal_tversky_loss')
        self.alpha = tf.Variable(alpha, dtype=tf.float32)
        self.beta = tf.Variable(beta, dtype=tf.float32)
        self.gamma = tf.Variable(gamma, dtype=tf.float32)
        if class_weights is not None:
            self.class_weights = tf.Variable(class_weights, dtype=tf.float32) 
        else:
            self.class_weights = tf.Variable(1, dtype=tf.float32)
        self.flooding_level = tf.Variable(flooding_level, dtype=tf.float32)

    def __call__(self, gt, pr):
        return F.flooding(F.log_cosh_focal_tversky_loss(
            gt=gt,
            pr=pr,
            alpha=self.alpha,
            beta=self.beta,
            gamma=self.gamma,
            class_weights=self.class_weights
        ), self.flooding_level)


class LogCoshLoss(Loss):
    def __init__(self, base_loss, flooding_level=0., **kwargs):
        super().__init__(name=f'log_cosh_{base_loss}')
        self.loss = getattr(F, base_loss)
        self.flooding_level = tf.Variable(flooding_level, dtype=tf.float32)
        self.kwargs = kwargs

    def __call__(self, gt, pr):
        x = self.loss(gt, pr, **self.kwargs)
        return F.flooding(
            tf.math.log((tf.exp(x) + tf.exp(-x)) / 2.0),
            self.flooding_level)


class BoundaryLoss(Loss):
    def __init__(self, flooding_level=0., **kwargs):
        super().__init__(name='boundary_loss')
        self.flooding_level = tf.Variable(flooding_level, dtype=tf.float32)

    def __call__(self, gt, pr):
        return F.flooding(F.surface_loss(
            gt=gt,
            pr=pr,
        ), self.flooding_level)

class UnifiedFocalLoss(Loss):
    def __init__(self, weight=0.5, delta=0.6, gamma=0.2, flooding_level=0.):
        super().__init__(name='unified_focal_loss')
        self.weight = tf.Variable(weight, dtype=tf.float32)
        self.delta = tf.Variable(delta, dtype=tf.float32)
        self.gamma = tf.Variable(gamma, dtype=tf.float32)
        self.flooding_level = tf.Variable(flooding_level, dtype=tf.float32)

    def __call__(self, gt, pr):
        return F.flooding(F.unified_focal_loss(
            gt=gt,
            pr=pr,
            weight=self.weight,
            delta=self.delta,
            gamma=self.gamma
<<<<<<< HEAD
            ), self.flooding_level)

class MccLoss(Loss):
    def __init__(self, class_weights=None, flooding_level=0.):
        super().__init__(name='mcc_loss')
        self.class_weights = class_weights if class_weights is not None else 1
        self.flooding_level = flooding_level

    def __call__(self, gt, pr):
        return F.flooding(
            F.mcc_loss(
            gt=gt,
            pr=pr,
            class_weights=self.class_weights
        ), self.flooding_level)

class FocalPhiLoss(Loss):
    def __init__(self, gamma=1.5, class_weights=None, flooding_level=0.):
        super().__init__(name='focal_phi_loss')
        self.gamma = gamma
        self.class_weights = class_weights if class_weights is not None else 1
        self.flooding_level = flooding_level

    def __call__(self, gt, pr):
        return F.flooding(
            F.focal_phi_loss(
            gt=gt,
            pr=pr,
            gamma=self.gamma,
            class_weights=self.class_weights
=======
        ), self.flooding_level)

class ActiveContourLoss(Loss):
    def __init__(self, w_region=1.0, w_region_in=1.0, w_region_out=1.0, flooding_level=0.):
        super().__init__(name='active_contour_loss')
        self.w_region = tf.Variable(w_region, dtype=tf.float32) # lambda in the paper
        self.w_region_in = tf.Variable(w_region_in, dtype=tf.float32)
        self.w_region_out = tf.Variable(w_region_out, dtype=tf.float32)
        self.flooding_level = tf.Variable(flooding_level, dtype=tf.float32)
    
    def __call__(self, gt, pr):
        return F.flooding(F.active_contour_loss(
            gt=gt,
            pr=pr,
            w_region=self.w_region,
            w_region_in=self.w_region_in,
            w_region_out=self.w_region_out
>>>>>>> 32e1c968
        ), self.flooding_level)<|MERGE_RESOLUTION|>--- conflicted
+++ resolved
@@ -222,7 +222,6 @@
             weight=self.weight,
             delta=self.delta,
             gamma=self.gamma
-<<<<<<< HEAD
             ), self.flooding_level)
 
 class MccLoss(Loss):
@@ -253,7 +252,6 @@
             pr=pr,
             gamma=self.gamma,
             class_weights=self.class_weights
-=======
         ), self.flooding_level)
 
 class ActiveContourLoss(Loss):
@@ -271,5 +269,4 @@
             w_region=self.w_region,
             w_region_in=self.w_region_in,
             w_region_out=self.w_region_out
->>>>>>> 32e1c968
         ), self.flooding_level)
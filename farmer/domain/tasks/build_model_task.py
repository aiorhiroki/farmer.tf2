import numpy as np

import segmentation_models

from farmer.ncc.optimizers import AdaBound
from farmer.ncc import losses, models
from ..model.task_model import Task

from tensorflow import keras
import tensorflow_addons as tfa


class BuildModelTask:
    def __init__(self, config):
        self.config = config

    def command(self):
        # return: base_model is saved when training on multi gpu

        model = self._do_make_model_task(
            task=self.config.task,
            model_name=self.config.train_params.model_name,
            nb_classes=self.config.nb_classes,
            height=self.config.height,
            width=self.config.width,
            backbone=self.config.train_params.backbone,
            activation=self.config.train_params.activation
        )
        model = self._do_load_model_task(
            model, self.config.trained_model_path
        )
        model = self._do_compile_model_task(
            model,
            self.config.train_params.optimizer,
            self.config.train_params.learning_rate,
            self.config.task,
            self.config.train_params.loss
        )

        return model

    def _do_make_model_task(
        self,
        task,
        model_name,
        nb_classes,
        width=299,
        height=299,
        backbone="resnet50",
        activation="softmax"
    ):
        weights_info = None
        if 'weights' in self.config.train_params.weights_info:
            if self.config.train_params.weights_info['weights']:
                weights_info = self.config.train_params.weights_info
        if task == Task.CLASSIFICATION:
            xception_shape_condition = height >= 71 and width >= 71
            mobilenet_shape_condition = height >= 32 and width >= 32

            if model_name == "xception" and xception_shape_condition:
                model = models.xception(
                    nb_classes=nb_classes,
                    height=height,
                    width=width
                )
            elif model_name == "dilated_xception" and xception_shape_condition:
                model = models.dilated_xception(
                    nb_classes=nb_classes,
                    height=height,
                    width=width,
                    weights_info=weights_info
                )
            elif model_name == "mobilenet" and mobilenet_shape_condition:
                model = models.mobilenet(
                    nb_classes=nb_classes,
                    height=height,
                    width=width
                )
            elif model_name == "mobilenetv2" and mobilenet_shape_condition:
                model = models.mobilenet_v2(
                    nb_classes=nb_classes,
                    height=height,
                    width=width,
                    weights_info=weights_info
                )
            elif model_name.startswith("efficientnetb"):
                model = models.EfficientNet(
                    model_name=model_name,
                    nb_classes=nb_classes,
                    height=height,
                    width=width,
                )
            elif model_name.startswith('resnest'):
                model = models.resnest(
                    nb_classes=nb_classes,
                    model_name=model_name,
                    height=height,
                    width=width,
                )
            else:
                model = models.Model2D(nb_classes, height, width)

        elif task == Task.SEMANTIC_SEGMENTATION:
            print('------------------')
            print('Model:', model_name)
            print('Backbone:', backbone)
            print('------------------')

            if model_name == "unet":
                model = segmentation_models.Unet(
                    backbone_name=backbone,
                    input_shape=(height, width, 3),
                    classes=nb_classes,
                )
            elif model_name == "deeplab_v3":
                model = models.Deeplabv3(
                    weights_info=weights_info,
                    input_shape=(height, width, 3),
                    classes=nb_classes,
                    backbone=backbone,
                    activation=activation
                )
            elif model_name == "pspnet":
                model = segmentation_models.PSPNet(
                    backbone_name=backbone,
                    input_shape=(height, width, 3),
                    classes=nb_classes,
                )
            elif model_name == "fpn":
                model = segmentation_models.FPN(
                    backbone_name=backbone,
                    input_shape=(height, width, 3),
                    classes=nb_classes,
                )
            elif model_name == "hrnet_v2":
                model = models.HRNetV2(
                    input_shape=(height, width, 3),
                    classes=nb_classes,
                )
            elif model_name == "nested_unet":
                model = models.NestedUnet(
                    input_shape=(height, width, 3),
                    classes=nb_classes,
                )
            elif model_name == "u2net":
                model = models.U2net(
                    input_shape=(height, width, 3),
                    classes=nb_classes,
                )
        else:
            raise NotImplementedError

        return model

    def _do_load_model_task(self, model, trained_model_path):
        if trained_model_path:
            model.load_weights(trained_model_path)
        return model

    def _do_compile_model_task(
        self,
        model,
        optimizer,
        learning_rate,
        task_id,
        loss
    ):
        if self.config.framework == "tensorflow":
            print('------------------')
            print('Optimizer:', optimizer)
            print('------------------')
            if optimizer == "adam":
                optimizer = keras.optimizers.Adam(
                    lr=learning_rate,
                    beta_1=0.9,
                    beta_2=0.999,
                    decay=self.config.train_params.opt_decay,
                )
            elif optimizer == "adabound":
                optimizer = AdaBound(
                    learning_rate=learning_rate,
                    final_lr=0.1,
                )
            elif optimizer == "adamw":
                optimizer = tfa.optimizers.AdamW(
                    learning_rate=learning_rate,
                    weight_decay=self.config.train_params.opt_decay
                )
            elif optimizer == "radam":
                steps_per_epoch = self.config.nb_train_data // self.config.train_params.batch_size

                optimizer = tfa.optimizers.RectifiedAdam(
                    lr=learning_rate,
                    weight_decay=1e-5,
                    total_steps=int(
                        steps_per_epoch * self.config.epochs * 0.95),
                    warmup_proportion=0.1,
                    min_lr=learning_rate * 0.01,
                )

                # Lookahead
                # https://arxiv.org/abs/1907.08610v1
                optimizer = tfa.optimizers.Lookahead(
                    optimizer,
                    sync_period=6,
                    slow_step_size=0.5
                )
            else:
                optimizer = keras.optimizers.SGD(
                    lr=learning_rate,
                    momentum=0.9,
                    decay=self.config.train_params.opt_decay
                )

            loss_funcs = loss["functions"]
            print('------------------')
            print('Loss:', loss_funcs.keys())
            print('------------------')
            
            loss_container = list()
            
            if task_id == Task.CLASSIFICATION:
                for i, loss_func in enumerate(loss_funcs.items()):
                    loss_name, params = loss_func
                    if params is None:
                        loss_instance = getattr(keras.losses, loss_name)()
                    else:
                        loss_instance = getattr(keras.losses, loss_name)(**params)
                    loss_container.append(loss_instance)
                metrics = ["acc"]

            elif task_id == Task.SEMANTIC_SEGMENTATION:
                for i, loss_func in enumerate(loss_funcs.items()):
                    loss_name, params = loss_func
                    if params is not None:
                        if params.get("class_weights"):
                            params["class_weights"] = list(
                                params["class_weights"].values())
                        if ( params.get("alpha") and 
                            isinstance(params["alpha"], dict) ):
                            params["alpha"] = np.array(
                                list(params["alpha"].values()) )
                        if ( params.get("beta") and 
                            isinstance(params["beta"], dict) ):
                            params["beta"] = np.array(
                                list(params["beta"].values()) )
                    if params is None:
                        loss_instance = getattr(losses, loss_name)()
                    else:
<<<<<<< HEAD
                        if params is None:
                            loss += getattr(losses, loss_name)()
                        else:
                            loss += getattr(losses, loss_name)(**params)
=======
                        loss_instance = getattr(losses, loss_name)(**params)
                    loss_container.append(loss_instance)
>>>>>>> c7681e75

                metrics = [
                    segmentation_models.metrics.IOUScore(
                        class_indexes=list(range(1, self.config.nb_classes))),
                    segmentation_models.metrics.FScore(
                        class_indexes=list(range(1, self.config.nb_classes)))
                ]
                for class_id in range(self.config.nb_classes):
                    metrics += [
                        segmentation_models.metrics.IOUScore(
                            class_indexes=class_id,
                            name=f"{self.config.class_names[class_id]}-iou",
                        )
                    ]
                    metrics += [
                        segmentation_models.metrics.FScore(
                            class_indexes=class_id,
                            name=f"{self.config.class_names[class_id]}-dice",
                        )
                    ]

            # compound loss
            if len(loss_container) > 1:
                loss_weights = loss.get("loss_weights", dict())
                w_l1 = loss_weights.get('l1', 1.)
                w_l2 = loss_weights.get('l2', 1.)
                loss_instance = losses.CompoundLoss(loss_container[0], loss_container[1], w_l1, w_l2)

            model.compile(optimizer, loss_instance, metrics)

        return model<|MERGE_RESOLUTION|>--- conflicted
+++ resolved
@@ -247,15 +247,8 @@
                     if params is None:
                         loss_instance = getattr(losses, loss_name)()
                     else:
-<<<<<<< HEAD
-                        if params is None:
-                            loss += getattr(losses, loss_name)()
-                        else:
-                            loss += getattr(losses, loss_name)(**params)
-=======
                         loss_instance = getattr(losses, loss_name)(**params)
                     loss_container.append(loss_instance)
->>>>>>> c7681e75
 
                 metrics = [
                     segmentation_models.metrics.IOUScore(
